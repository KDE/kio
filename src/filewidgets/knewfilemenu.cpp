--- conflicted
+++ resolved
@@ -960,13 +960,6 @@
     slotAbortDialog();
 }
 
-<<<<<<< HEAD
-struct EntryInfo {
-    QString key;
-    QString url;
-    KNewFileMenuSingleton::Entry entry;
-};
-
 static QStringList getHomeTemplateFilePaths()
 {
     QString templateFolder = QStandardPaths::locate(QStandardPaths::TemplatesLocation, QString(), QStandardPaths::LocateDirectory);
@@ -981,8 +974,6 @@
     return files;
 }
 
-=======
->>>>>>> 90bd02ba
 static QStringList getInstalledTemplates()
 {
     QStringList list = QStandardPaths::locateAll(QStandardPaths::GenericDataLocation, QStringLiteral("templates"), QStandardPaths::LocateDirectory);
