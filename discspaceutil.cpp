--- conflicted
+++ resolved
@@ -25,12 +25,8 @@
 #include <QtCore/QFileInfo>
 
 #include <kdiskfreespaceinfo.h>
-<<<<<<< HEAD
 #include <QDebug>
-=======
-#include <kdebug.h>
 #include <kde_file.h>
->>>>>>> fb178d11
 
 DiscSpaceUtil::DiscSpaceUtil( const QString &directory )
     : mDirectory( directory ),
